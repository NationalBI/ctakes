--- conflicted
+++ resolved
@@ -1,379 +1,192 @@
-<<<<<<< HEAD
-<?xml version="1.0" encoding="UTF-8"?>
-<!--
-
-    Licensed to the Apache Software Foundation (ASF) under one
-    or more contributor license agreements.  See the NOTICE file
-    distributed with this work for additional information
-    regarding copyright ownership.  The ASF licenses this file
-    to you under the Apache License, Version 2.0 (the
-    "License"); you may not use this file except in compliance
-    with the License.  You may obtain a copy of the License at
-
-      http://www.apache.org/licenses/LICENSE-2.0
-
-    Unless required by applicable law or agreed to in writing,
-    software distributed under the License is distributed on an
-    "AS IS" BASIS, WITHOUT WARRANTIES OR CONDITIONS OF ANY
-    KIND, either express or implied.  See the License for the
-    specific language governing permissions and limitations
-    under the License.
-
--->
-<project xmlns="http://maven.apache.org/POM/4.0.0" xmlns:xsi="http://www.w3.org/2001/XMLSchema-instance" xsi:schemaLocation="http://maven.apache.org/POM/4.0.0 http://maven.apache.org/maven-v4_0_0.xsd">
-	<modelVersion>4.0.0</modelVersion>
-	<artifactId>ctakes-distribution</artifactId>
-	<name>Apache cTAKES Distribution</name>
-	<parent>
-		<groupId>org.apache.ctakes</groupId>
-		<artifactId>ctakes</artifactId>
-		<version>3.1.2-SNAPSHOT</version>
-	</parent>
-	<packaging>pom</packaging>
-
-	<!-- Versions will automatically be updated by the release plugin -->
-	<dependencies>
-		<dependency>
-			<groupId>org.apache.ctakes</groupId>
-			<artifactId>ctakes-type-system</artifactId>
-		</dependency>
-		<dependency>
-			<groupId>org.apache.ctakes</groupId>
-			<artifactId>ctakes-core</artifactId>
-		</dependency>
-		<dependency>
-			<groupId>org.apache.ctakes</groupId>
-			<artifactId>ctakes-utils</artifactId>
-		</dependency>
-		<dependency>
-			<groupId>org.apache.ctakes</groupId>
-			<artifactId>ctakes-context-tokenizer</artifactId>
-		</dependency>
-		<dependency>
-			<groupId>org.apache.ctakes</groupId>
-			<artifactId>ctakes-dictionary-lookup</artifactId>
-		</dependency>
-		<dependency>
-			<groupId>org.apache.ctakes</groupId>
-			<artifactId>ctakes-preprocessor</artifactId>
-		</dependency>
-		<dependency>
-			<groupId>org.apache.ctakes</groupId>
-			<artifactId>ctakes-lvg</artifactId>
-		</dependency>
-		<dependency>
-			<groupId>org.apache.ctakes</groupId>
-			<artifactId>ctakes-chunker</artifactId>
-		</dependency>
-		<dependency>
-			<groupId>org.apache.ctakes</groupId>
-			<artifactId>ctakes-ne-contexts</artifactId>
-		</dependency>
-		<dependency>
-			<groupId>org.apache.ctakes</groupId>
-			<artifactId>ctakes-pos-tagger</artifactId>
-		</dependency>
-		<dependency>
-			<groupId>org.apache.ctakes</groupId>
-			<artifactId>ctakes-assertion</artifactId>
-		</dependency>
-		<dependency>
-			<groupId>org.apache.ctakes</groupId>
-			<artifactId>ctakes-dependency-parser</artifactId>
-		</dependency>
-		<dependency>
-			<groupId>org.apache.ctakes</groupId>
-			<artifactId>ctakes-clinical-pipeline</artifactId>
-		</dependency>
-		<dependency>
-			<groupId>org.apache.ctakes</groupId>
-			<artifactId>ctakes-constituency-parser</artifactId>
-		</dependency>		
-		<dependency>
-			<groupId>org.apache.ctakes</groupId>
-			<artifactId>ctakes-coreference</artifactId>
-		</dependency>			
-		<dependency>
-			<groupId>org.apache.ctakes</groupId>
-			<artifactId>ctakes-drug-ner</artifactId>
-		</dependency>	
-		<dependency>
-			<groupId>org.apache.ctakes</groupId>
-			<artifactId>ctakes-ne-contexts</artifactId>
-		</dependency>				
-		<dependency>
-			<groupId>org.apache.ctakes</groupId>
-			<artifactId>ctakes-pad-term-spotter</artifactId>
-		</dependency>		
-		<dependency>
-			<groupId>org.apache.ctakes</groupId>
-			<artifactId>ctakes-relation-extractor</artifactId>
-		</dependency>
-		<dependency>
-			<groupId>org.apache.ctakes</groupId>
-			<artifactId>ctakes-side-effect</artifactId>
-		</dependency>		
-		<dependency>
-			<groupId>org.apache.ctakes</groupId>
-			<artifactId>ctakes-smoking-status</artifactId>
-		</dependency>						
-	</dependencies>
-
-	<build>
-		<plugins>
-		  <plugin>
-		     <groupId>org.apache.maven.plugins</groupId>
-		     <artifactId>maven-deploy-plugin</artifactId>
-		     <configuration>
-		       <skip>true</skip>
-		     </configuration>
-		   </plugin>		
-			<plugin>
-				<artifactId>maven-assembly-plugin</artifactId>
-				<executions>
-					<execution>
-						<id>bundle-project-sources</id>
-						<phase>package</phase>
-						<goals>
-							<goal>single</goal>
-						</goals>
-						<configuration>
-							<descriptors>
-								<descriptor>src/main/assembly/bin.xml</descriptor>
-								<descriptor>src/main/assembly/src.xml</descriptor>
-							</descriptors>
-							<!-- Tar package is only compatible with gnu tar, many file have more 
-								than 100 chars. Right now only javadoc files are too long. -->
-							<tarLongFileMode>gnu</tarLongFileMode>
-
-							<finalName>apache-ctakes-${project.version}</finalName>
-						</configuration>
-					</execution>
-				</executions>
-			</plugin>
-			<plugin>
-				<artifactId>maven-antrun-plugin</artifactId>
-				<version>1.6</version>
-				<executions>
-					<execution>
-						<id>generate checksums for binary artifacts</id>
-						<goals>
-							<goal>run</goal>
-						</goals>
-						<phase>verify</phase>
-						<configuration>
-							<target>
-								<checksum algorithm="sha1" format="MD5SUM">
-									<fileset dir="${project.build.directory}">
-										<include name="*.zip" />
-										<include name="*.gz" />
-									</fileset>
-								</checksum>
-								<checksum algorithm="md5" format="MD5SUM">
-									<fileset dir="${project.build.directory}">
-										<include name="*.zip" />
-										<include name="*.gz" />
-									</fileset>
-								</checksum>
-							</target>
-						</configuration>
-					</execution>
-				</executions>
-			</plugin>
-		</plugins>
-	</build>
-</project>
-=======
-<?xml version="1.0" encoding="UTF-8"?>
-<!--
-
-    Licensed to the Apache Software Foundation (ASF) under one
-    or more contributor license agreements.  See the NOTICE file
-    distributed with this work for additional information
-    regarding copyright ownership.  The ASF licenses this file
-    to you under the Apache License, Version 2.0 (the
-    "License"); you may not use this file except in compliance
-    with the License.  You may obtain a copy of the License at
-
-      http://www.apache.org/licenses/LICENSE-2.0
-
-    Unless required by applicable law or agreed to in writing,
-    software distributed under the License is distributed on an
-    "AS IS" BASIS, WITHOUT WARRANTIES OR CONDITIONS OF ANY
-    KIND, either express or implied.  See the License for the
-    specific language governing permissions and limitations
-    under the License.
-
--->
-<project xmlns="http://maven.apache.org/POM/4.0.0" xmlns:xsi="http://www.w3.org/2001/XMLSchema-instance" xsi:schemaLocation="http://maven.apache.org/POM/4.0.0 http://maven.apache.org/maven-v4_0_0.xsd">
-	<modelVersion>4.0.0</modelVersion>
-	<artifactId>ctakes-distribution</artifactId>
-	<name>Apache cTAKES Distribution</name>
-	<parent>
-		<groupId>org.apache.ctakes</groupId>
-		<artifactId>ctakes</artifactId>
-		<version>3.1.1</version>
-	</parent>
-	<packaging>pom</packaging>
-
-	<!-- Versions will automatically be updated by the release plugin -->
-	<dependencies>
-		<dependency>
-			<groupId>org.apache.ctakes</groupId>
-			<artifactId>ctakes-type-system</artifactId>
-		</dependency>
-		<dependency>
-			<groupId>org.apache.ctakes</groupId>
-			<artifactId>ctakes-core</artifactId>
-		</dependency>
-		<dependency>
-			<groupId>org.apache.ctakes</groupId>
-			<artifactId>ctakes-utils</artifactId>
-		</dependency>
-		<dependency>
-			<groupId>org.apache.ctakes</groupId>
-			<artifactId>ctakes-context-tokenizer</artifactId>
-		</dependency>
-		<dependency>
-			<groupId>org.apache.ctakes</groupId>
-			<artifactId>ctakes-dictionary-lookup</artifactId>
-		</dependency>
-		<dependency>
-			<groupId>org.apache.ctakes</groupId>
-			<artifactId>ctakes-preprocessor</artifactId>
-		</dependency>
-		<dependency>
-			<groupId>org.apache.ctakes</groupId>
-			<artifactId>ctakes-lvg</artifactId>
-		</dependency>
-		<dependency>
-			<groupId>org.apache.ctakes</groupId>
-			<artifactId>ctakes-chunker</artifactId>
-		</dependency>
-		<dependency>
-			<groupId>org.apache.ctakes</groupId>
-			<artifactId>ctakes-ne-contexts</artifactId>
-		</dependency>
-		<dependency>
-			<groupId>org.apache.ctakes</groupId>
-			<artifactId>ctakes-pos-tagger</artifactId>
-		</dependency>
-		<dependency>
-			<groupId>org.apache.ctakes</groupId>
-			<artifactId>ctakes-assertion</artifactId>
-		</dependency>
-			<dependency>
-				<groupId>org.apache.ctakes</groupId>
-				<artifactId>ctakes-assertion-zoner</artifactId>
-			</dependency>		
-		<dependency>
-			<groupId>org.apache.ctakes</groupId>
-			<artifactId>ctakes-dependency-parser</artifactId>
-		</dependency>
-		<dependency>
-			<groupId>org.apache.ctakes</groupId>
-			<artifactId>ctakes-clinical-pipeline</artifactId>
-		</dependency>
-		<dependency>
-			<groupId>org.apache.ctakes</groupId>
-			<artifactId>ctakes-constituency-parser</artifactId>
-		</dependency>		
-		<dependency>
-			<groupId>org.apache.ctakes</groupId>
-			<artifactId>ctakes-coreference</artifactId>
-		</dependency>			
-		<dependency>
-			<groupId>org.apache.ctakes</groupId>
-			<artifactId>ctakes-drug-ner</artifactId>
-		</dependency>	
-		<dependency>
-			<groupId>org.apache.ctakes</groupId>
-			<artifactId>ctakes-ne-contexts</artifactId>
-		</dependency>				
-		<dependency>
-			<groupId>org.apache.ctakes</groupId>
-			<artifactId>ctakes-pad-term-spotter</artifactId>
-		</dependency>		
-		<dependency>
-			<groupId>org.apache.ctakes</groupId>
-			<artifactId>ctakes-relation-extractor</artifactId>
-		</dependency>
-		<dependency>
-			<groupId>org.apache.ctakes</groupId>
-			<artifactId>ctakes-side-effect</artifactId>
-		</dependency>		
-		<dependency>
-			<groupId>org.apache.ctakes</groupId>
-			<artifactId>ctakes-smoking-status</artifactId>
-		</dependency>						
-			<dependency>
-				<groupId>org.apache.ctakes</groupId>
-				<artifactId>ctakes-template-filler</artifactId>
-			</dependency>
-	</dependencies>
-
-	<build>
-		<plugins>
-		  <plugin>
-		     <groupId>org.apache.maven.plugins</groupId>
-		     <artifactId>maven-deploy-plugin</artifactId>
-		     <configuration>
-		       <skip>true</skip>
-		     </configuration>
-		   </plugin>		
-			<plugin>
-				<artifactId>maven-assembly-plugin</artifactId>
-				<executions>
-					<execution>
-						<id>bundle-project-sources</id>
-						<phase>package</phase>
-						<goals>
-							<goal>single</goal>
-						</goals>
-						<configuration>
-							<descriptors>
-								<descriptor>src/main/assembly/bin.xml</descriptor>
-								<descriptor>src/main/assembly/src.xml</descriptor>
-							</descriptors>
-							<!-- Tar package is only compatible with gnu tar, many file have more 
-								than 100 chars. Right now only javadoc files are too long. -->
-							<tarLongFileMode>gnu</tarLongFileMode>
-
-							<finalName>apache-ctakes-${project.version}</finalName>
-						</configuration>
-					</execution>
-				</executions>
-			</plugin>
-			<plugin>
-				<artifactId>maven-antrun-plugin</artifactId>
-				<version>1.6</version>
-				<executions>
-					<execution>
-						<id>generate checksums for binary artifacts</id>
-						<goals>
-							<goal>run</goal>
-						</goals>
-						<phase>verify</phase>
-						<configuration>
-							<target>
-								<checksum algorithm="sha1" format="MD5SUM">
-									<fileset dir="${project.build.directory}">
-										<include name="*.zip" />
-										<include name="*.gz" />
-									</fileset>
-								</checksum>
-								<checksum algorithm="md5" format="MD5SUM">
-									<fileset dir="${project.build.directory}">
-										<include name="*.zip" />
-										<include name="*.gz" />
-									</fileset>
-								</checksum>
-							</target>
-						</configuration>
-					</execution>
-				</executions>
-			</plugin>
-		</plugins>
-	</build>
-</project>
->>>>>>> 406460d7
+<?xml version="1.0" encoding="UTF-8"?>
+<!--
+
+    Licensed to the Apache Software Foundation (ASF) under one
+    or more contributor license agreements.  See the NOTICE file
+    distributed with this work for additional information
+    regarding copyright ownership.  The ASF licenses this file
+    to you under the Apache License, Version 2.0 (the
+    "License"); you may not use this file except in compliance
+    with the License.  You may obtain a copy of the License at
+
+      http://www.apache.org/licenses/LICENSE-2.0
+
+    Unless required by applicable law or agreed to in writing,
+    software distributed under the License is distributed on an
+    "AS IS" BASIS, WITHOUT WARRANTIES OR CONDITIONS OF ANY
+    KIND, either express or implied.  See the License for the
+    specific language governing permissions and limitations
+    under the License.
+
+-->
+<project xmlns="http://maven.apache.org/POM/4.0.0" xmlns:xsi="http://www.w3.org/2001/XMLSchema-instance" xsi:schemaLocation="http://maven.apache.org/POM/4.0.0 http://maven.apache.org/maven-v4_0_0.xsd">
+	<modelVersion>4.0.0</modelVersion>
+	<artifactId>ctakes-distribution</artifactId>
+	<name>Apache cTAKES Distribution</name>
+	<parent>
+		<groupId>org.apache.ctakes</groupId>
+		<artifactId>ctakes</artifactId>
+		<version>3.1.1</version>
+	</parent>
+	<packaging>pom</packaging>
+
+	<!-- Versions will automatically be updated by the release plugin -->
+	<dependencies>
+		<dependency>
+			<groupId>org.apache.ctakes</groupId>
+			<artifactId>ctakes-type-system</artifactId>
+		</dependency>
+		<dependency>
+			<groupId>org.apache.ctakes</groupId>
+			<artifactId>ctakes-core</artifactId>
+		</dependency>
+		<dependency>
+			<groupId>org.apache.ctakes</groupId>
+			<artifactId>ctakes-utils</artifactId>
+		</dependency>
+		<dependency>
+			<groupId>org.apache.ctakes</groupId>
+			<artifactId>ctakes-context-tokenizer</artifactId>
+		</dependency>
+		<dependency>
+			<groupId>org.apache.ctakes</groupId>
+			<artifactId>ctakes-dictionary-lookup</artifactId>
+		</dependency>
+		<dependency>
+			<groupId>org.apache.ctakes</groupId>
+			<artifactId>ctakes-preprocessor</artifactId>
+		</dependency>
+		<dependency>
+			<groupId>org.apache.ctakes</groupId>
+			<artifactId>ctakes-lvg</artifactId>
+		</dependency>
+		<dependency>
+			<groupId>org.apache.ctakes</groupId>
+			<artifactId>ctakes-chunker</artifactId>
+		</dependency>
+		<dependency>
+			<groupId>org.apache.ctakes</groupId>
+			<artifactId>ctakes-ne-contexts</artifactId>
+		</dependency>
+		<dependency>
+			<groupId>org.apache.ctakes</groupId>
+			<artifactId>ctakes-pos-tagger</artifactId>
+		</dependency>
+		<dependency>
+			<groupId>org.apache.ctakes</groupId>
+			<artifactId>ctakes-assertion</artifactId>
+		</dependency>
+			<dependency>
+				<groupId>org.apache.ctakes</groupId>
+				<artifactId>ctakes-assertion-zoner</artifactId>
+			</dependency>		
+		<dependency>
+			<groupId>org.apache.ctakes</groupId>
+			<artifactId>ctakes-dependency-parser</artifactId>
+		</dependency>
+		<dependency>
+			<groupId>org.apache.ctakes</groupId>
+			<artifactId>ctakes-clinical-pipeline</artifactId>
+		</dependency>
+		<dependency>
+			<groupId>org.apache.ctakes</groupId>
+			<artifactId>ctakes-constituency-parser</artifactId>
+		</dependency>		
+		<dependency>
+			<groupId>org.apache.ctakes</groupId>
+			<artifactId>ctakes-coreference</artifactId>
+		</dependency>			
+		<dependency>
+			<groupId>org.apache.ctakes</groupId>
+			<artifactId>ctakes-drug-ner</artifactId>
+		</dependency>	
+		<dependency>
+			<groupId>org.apache.ctakes</groupId>
+			<artifactId>ctakes-ne-contexts</artifactId>
+		</dependency>				
+		<dependency>
+			<groupId>org.apache.ctakes</groupId>
+			<artifactId>ctakes-pad-term-spotter</artifactId>
+		</dependency>		
+		<dependency>
+			<groupId>org.apache.ctakes</groupId>
+			<artifactId>ctakes-relation-extractor</artifactId>
+		</dependency>
+		<dependency>
+			<groupId>org.apache.ctakes</groupId>
+			<artifactId>ctakes-side-effect</artifactId>
+		</dependency>		
+		<dependency>
+			<groupId>org.apache.ctakes</groupId>
+			<artifactId>ctakes-smoking-status</artifactId>
+		</dependency>						
+			<dependency>
+				<groupId>org.apache.ctakes</groupId>
+				<artifactId>ctakes-template-filler</artifactId>
+			</dependency>
+	</dependencies>
+
+	<build>
+		<plugins>
+		  <plugin>
+		     <groupId>org.apache.maven.plugins</groupId>
+		     <artifactId>maven-deploy-plugin</artifactId>
+		     <configuration>
+		       <skip>true</skip>
+		     </configuration>
+		   </plugin>		
+			<plugin>
+				<artifactId>maven-assembly-plugin</artifactId>
+				<executions>
+					<execution>
+						<id>bundle-project-sources</id>
+						<phase>package</phase>
+						<goals>
+							<goal>single</goal>
+						</goals>
+						<configuration>
+							<descriptors>
+								<descriptor>src/main/assembly/bin.xml</descriptor>
+								<descriptor>src/main/assembly/src.xml</descriptor>
+							</descriptors>
+							<!-- Tar package is only compatible with gnu tar, many file have more 
+								than 100 chars. Right now only javadoc files are too long. -->
+							<tarLongFileMode>gnu</tarLongFileMode>
+
+							<finalName>apache-ctakes-${project.version}</finalName>
+						</configuration>
+					</execution>
+				</executions>
+			</plugin>
+			<plugin>
+				<artifactId>maven-antrun-plugin</artifactId>
+				<version>1.6</version>
+				<executions>
+					<execution>
+						<id>generate checksums for binary artifacts</id>
+						<goals>
+							<goal>run</goal>
+						</goals>
+						<phase>verify</phase>
+						<configuration>
+							<target>
+								<checksum algorithm="sha1" format="MD5SUM">
+									<fileset dir="${project.build.directory}">
+										<include name="*.zip" />
+										<include name="*.gz" />
+									</fileset>
+								</checksum>
+								<checksum algorithm="md5" format="MD5SUM">
+									<fileset dir="${project.build.directory}">
+										<include name="*.zip" />
+										<include name="*.gz" />
+									</fileset>
+								</checksum>
+							</target>
+						</configuration>
+					</execution>
+				</executions>
+			</plugin>
+		</plugins>
+	</build>
+</project>