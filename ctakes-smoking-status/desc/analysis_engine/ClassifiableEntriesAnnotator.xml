--- conflicted
+++ resolved
@@ -1,337 +1,167 @@
-<<<<<<< HEAD
-<?xml version="1.0" encoding="UTF-8"?>
-<!--
-
-    Licensed to the Apache Software Foundation (ASF) under one
-    or more contributor license agreements.  See the NOTICE file
-    distributed with this work for additional information
-    regarding copyright ownership.  The ASF licenses this file
-    to you under the Apache License, Version 2.0 (the
-    "License"); you may not use this file except in compliance
-    with the License.  You may obtain a copy of the License at
-
-      http://www.apache.org/licenses/LICENSE-2.0
-
-    Unless required by applicable law or agreed to in writing,
-    software distributed under the License is distributed on an
-    "AS IS" BASIS, WITHOUT WARRANTIES OR CONDITIONS OF ANY
-    KIND, either express or implied.  See the License for the
-    specific language governing permissions and limitations
-    under the License.
-
--->
-<taeDescription xmlns="http://uima.apache.org/resourceSpecifier">
-  <frameworkImplementation>org.apache.uima.java</frameworkImplementation>
-  <primitive>true</primitive>
-  <annotatorImplementationName>org.apache.ctakes.smokingstatus.ae.ClassifiableEntries</annotatorImplementationName>
-  <analysisEngineMetaData>
-    <name>ClassigiableEntriesAnnotator</name>
-    <description>Converts Sentences to ClassifiableEntries (required by SmokingStatus pipeline) and ultimately to RecordSentence.
-
-Update 1/20: Removed param [String InputDirectory]</description>
-    <version>1.0</version>
-    <vendor>Mayo</vendor>
-    <configurationParameters>
-      <configurationParameter>
-        <name>TruthFile</name>
-        <description>Delimited Truth file.  Delimiter is expected to be the TAB char.  
-
-This param is optional.  If not specified, then the classification feature of the RecordSentence object will not be set.</description>
-        <type>String</type>
-        <multiValued>false</multiValued>
-        <mandatory>false</mandatory>
-      </configurationParameter>
-      <configurationParameter>
-        <name>AllowedClassifications</name>
-        <description>See org.apache.ctakes.smokingstatus.Const.java for permitted string values.</description>
-        <type>String</type>
-        <multiValued>true</multiValued>
-        <mandatory>false</mandatory>
-      </configurationParameter>
-      <configurationParameter>
-        <name>SectionsToIgnore</name>
-        <description>sections to ignore for ClassifiableEntries - Family History (20109)</description>
-        <type>String</type>
-        <multiValued>true</multiValued>
-        <mandatory>false</mandatory>
-      </configurationParameter>
-    </configurationParameters>
-    <configurationParameterSettings>
-      <nameValuePair>
-        <name>TruthFile</name>
-        <value>
-          <string/>
-        </value>
-      </nameValuePair>
-      <nameValuePair>
-        <name>AllowedClassifications</name>
-        <value>
-          <array>
-            <string>SMOKER</string>
-            <string>CURRENT_SMOKER</string>
-            <string>NON_SMOKER</string>
-            <string>PAST_SMOKER</string>
-            <string>UNKNOWN</string>
-          </array>
-        </value>
-      </nameValuePair>
-      <nameValuePair>
-        <name>SectionsToIgnore</name>
-        <value>
-          <array>
-            <string>20109</string>
-            <string>20138</string>
-          </array>
-        </value>
-      </nameValuePair>
-    </configurationParameterSettings>
-    <typeSystemDescription>
-      <imports>
-		<import name="org.apache.ctakes.smokingstatus.types.Typesystem"/>
-      </imports>
-    </typeSystemDescription>
-    <capabilities>
-      <capability>
-        <inputs/>
-        <outputs/>
-        <languagesSupported/>
-      </capability>
-    </capabilities>
-    <operationalProperties>
-      <modifiesCas>true</modifiesCas>
-      <multipleDeploymentAllowed>true</multipleDeploymentAllowed>
-      <outputsNewCASes>false</outputsNewCASes>
-    </operationalProperties>
-  </analysisEngineMetaData>
-  <externalResourceDependencies>
-    <externalResourceDependency>
-      <key>UimaDescriptorStep1Key</key>
-      <description/>
-      <interfaceName>org.apache.ctakes.core.resource.FileResource</interfaceName>
-      <optional>false</optional>
-    </externalResourceDependency>
-    <externalResourceDependency>
-      <key>UimaDescriptorStep2Key</key>
-      <description/>
-      <interfaceName>org.apache.ctakes.core.resource.FileResource</interfaceName>
-      <optional>false</optional>
-    </externalResourceDependency>
-    <externalResourceDependency>
-      <key>negationContradictionWordsKey</key>
-      <description/>
-      <interfaceName>org.apache.ctakes.core.resource.FileResource</interfaceName>
-      <optional>false</optional>
-    </externalResourceDependency>
-  </externalResourceDependencies>
-  <resourceManagerConfiguration>
-    <externalResources>
-      <externalResource>
-        <name>UimaDescriptorStep1</name>
-        <description/>
-        <fileResourceSpecifier>
-          <fileUrl>file:org/apache/ctakes/smokingstatus/analysis_engine/ProductionPostSentenceAggregate_step1.xml</fileUrl>
-        </fileResourceSpecifier>
-        <implementationName>org.apache.ctakes.core.resource.FileResourceImpl</implementationName>
-      </externalResource>
-      <externalResource>
-        <name>UimaDescriptorStep2</name>
-        <description/>
-        <fileResourceSpecifier>
-          <fileUrl>file:org/apache/ctakes/smokingstatus/analysis_engine/ProductionPostSentenceAggregate_step2_libsvm.xml</fileUrl>
-        </fileResourceSpecifier>
-        <implementationName>org.apache.ctakes.core.resource.FileResourceImpl</implementationName>
-      </externalResource>
-      <externalResource>
-        <name>negationContradictionWords</name>
-        <description/>
-        <fileResourceSpecifier>
-          <fileUrl>file:org/apache/ctakes/smokingstatus/data/context/negationContradictionWords.txt</fileUrl>
-        </fileResourceSpecifier>
-        <implementationName>org.apache.ctakes.core.resource.FileResourceImpl</implementationName>
-      </externalResource>
-    </externalResources>
-    <externalResourceBindings>
-      <externalResourceBinding>
-        <key>UimaDescriptorStep1Key</key>
-        <resourceName>UimaDescriptorStep1</resourceName>
-      </externalResourceBinding>
-      <externalResourceBinding>
-        <key>UimaDescriptorStep2Key</key>
-        <resourceName>UimaDescriptorStep2</resourceName>
-      </externalResourceBinding>
-      <externalResourceBinding>
-        <key>negationContradictionWordsKey</key>
-        <resourceName>negationContradictionWords</resourceName>
-      </externalResourceBinding>
-    </externalResourceBindings>
-  </resourceManagerConfiguration>
-</taeDescription>
-=======
-<?xml version="1.0" encoding="UTF-8"?>
-<!--
-
-    Licensed to the Apache Software Foundation (ASF) under one
-    or more contributor license agreements.  See the NOTICE file
-    distributed with this work for additional information
-    regarding copyright ownership.  The ASF licenses this file
-    to you under the Apache License, Version 2.0 (the
-    "License"); you may not use this file except in compliance
-    with the License.  You may obtain a copy of the License at
-
-      http://www.apache.org/licenses/LICENSE-2.0
-
-    Unless required by applicable law or agreed to in writing,
-    software distributed under the License is distributed on an
-    "AS IS" BASIS, WITHOUT WARRANTIES OR CONDITIONS OF ANY
-    KIND, either express or implied.  See the License for the
-    specific language governing permissions and limitations
-    under the License.
-
--->
-<taeDescription xmlns="http://uima.apache.org/resourceSpecifier">
-  <frameworkImplementation>org.apache.uima.java</frameworkImplementation>
-  <primitive>true</primitive>
-  <annotatorImplementationName>org.apache.ctakes.smokingstatus.ae.ClassifiableEntries</annotatorImplementationName>
-  <analysisEngineMetaData>
-    <name>ClassifiableEntriesAnnotator</name>
-    <description>Converts Sentences to ClassifiableEntries (required by SmokingStatus pipeline) and ultimately to RecordSentence.
-
-Update 1/20: Removed param [String InputDirectory]</description>
-    <version>1.0</version>
-    <vendor>Mayo</vendor>
-    <configurationParameters>
-      <configurationParameter>
-        <name>TruthFile</name>
-        <description>Delimited Truth file.  Delimiter is expected to be the TAB char.  
-
-This param is optional.  If not specified, then the classification feature of the RecordSentence object will not be set.</description>
-        <type>String</type>
-        <multiValued>false</multiValued>
-        <mandatory>false</mandatory>
-      </configurationParameter>
-      <configurationParameter>
-        <name>AllowedClassifications</name>
-        <description>See org.apache.ctakes.smokingstatus.Const.java for permitted string values.</description>
-        <type>String</type>
-        <multiValued>true</multiValued>
-        <mandatory>false</mandatory>
-      </configurationParameter>
-      <configurationParameter>
-        <name>SectionsToIgnore</name>
-        <description>sections to ignore for ClassifiableEntries - Family History (20109)</description>
-        <type>String</type>
-        <multiValued>true</multiValued>
-        <mandatory>false</mandatory>
-      </configurationParameter>
-    </configurationParameters>
-    <configurationParameterSettings>
-      <nameValuePair>
-        <name>TruthFile</name>
-        <value>
-          <string/>
-        </value>
-      </nameValuePair>
-      <nameValuePair>
-        <name>AllowedClassifications</name>
-        <value>
-          <array>
-            <string>SMOKER</string>
-            <string>CURRENT_SMOKER</string>
-            <string>NON_SMOKER</string>
-            <string>PAST_SMOKER</string>
-            <string>UNKNOWN</string>
-          </array>
-        </value>
-      </nameValuePair>
-      <nameValuePair>
-        <name>SectionsToIgnore</name>
-        <value>
-          <array>
-            <string>20109</string>
-            <string>20138</string>
-          </array>
-        </value>
-      </nameValuePair>
-    </configurationParameterSettings>
-    <typeSystemDescription>
-      <imports>
-		<import name="org.apache.ctakes.smokingstatus.types.TypeSystem"/>
-      </imports>
-    </typeSystemDescription>
-    <capabilities>
-      <capability>
-        <inputs/>
-        <outputs/>
-        <languagesSupported/>
-      </capability>
-    </capabilities>
-    <operationalProperties>
-      <modifiesCas>true</modifiesCas>
-      <multipleDeploymentAllowed>true</multipleDeploymentAllowed>
-      <outputsNewCASes>false</outputsNewCASes>
-    </operationalProperties>
-  </analysisEngineMetaData>
-  <externalResourceDependencies>
-    <externalResourceDependency>
-      <key>UimaDescriptorStep1Key</key>
-      <description/>
-      <interfaceName>org.apache.ctakes.core.resource.FileResource</interfaceName>
-      <optional>false</optional>
-    </externalResourceDependency>
-    <externalResourceDependency>
-      <key>UimaDescriptorStep2Key</key>
-      <description/>
-      <interfaceName>org.apache.ctakes.core.resource.FileResource</interfaceName>
-      <optional>false</optional>
-    </externalResourceDependency>
-    <externalResourceDependency>
-      <key>negationContradictionWordsKey</key>
-      <description/>
-      <interfaceName>org.apache.ctakes.core.resource.FileResource</interfaceName>
-      <optional>false</optional>
-    </externalResourceDependency>
-  </externalResourceDependencies>
-  <resourceManagerConfiguration>
-    <externalResources>
-      <externalResource>
-        <name>UimaDescriptorStep1</name>
-        <description/>
-        <fileResourceSpecifier>
-          <fileUrl>file:/C:/Users/CH150124/workspaces/apache-ctakes/trunk/ctakes-smoking-status/desc/analysis_engine/ProductionPostSentenceAggregate_step1.xml</fileUrl>
-        </fileResourceSpecifier>
-        <implementationName>org.apache.ctakes.core.resource.FileResourceImpl</implementationName>
-      </externalResource>
-      <externalResource>
-        <name>UimaDescriptorStep2</name>
-        <description/>
-        <fileResourceSpecifier>
-          <fileUrl>file:/C:/Users/CH150124/workspaces/apache-ctakes/trunk/ctakes-smoking-status/desc/analysis_engine/ProductionPostSentenceAggregate_step2_libsvm.xml</fileUrl>
-        </fileResourceSpecifier>
-        <implementationName>org.apache.ctakes.core.resource.FileResourceImpl</implementationName>
-      </externalResource>
-      <externalResource>
-        <name>negationContradictionWords</name>
-        <description/>
-        <fileResourceSpecifier>
-          <fileUrl>file:org/apache/ctakes/smokingstatus/data/context/negationContradictionWords.txt</fileUrl>
-        </fileResourceSpecifier>
-        <implementationName>org.apache.ctakes.core.resource.FileResourceImpl</implementationName>
-      </externalResource>
-    </externalResources>
-    <externalResourceBindings>
-      <externalResourceBinding>
-        <key>UimaDescriptorStep1Key</key>
-        <resourceName>UimaDescriptorStep1</resourceName>
-      </externalResourceBinding>
-      <externalResourceBinding>
-        <key>UimaDescriptorStep2Key</key>
-        <resourceName>UimaDescriptorStep2</resourceName>
-      </externalResourceBinding>
-      <externalResourceBinding>
-        <key>negationContradictionWordsKey</key>
-        <resourceName>negationContradictionWords</resourceName>
-      </externalResourceBinding>
-    </externalResourceBindings>
-  </resourceManagerConfiguration>
-</taeDescription>
->>>>>>> a27da844
+<?xml version="1.0" encoding="UTF-8"?>
+<!--
+
+    Licensed to the Apache Software Foundation (ASF) under one
+    or more contributor license agreements.  See the NOTICE file
+    distributed with this work for additional information
+    regarding copyright ownership.  The ASF licenses this file
+    to you under the Apache License, Version 2.0 (the
+    "License"); you may not use this file except in compliance
+    with the License.  You may obtain a copy of the License at
+
+      http://www.apache.org/licenses/LICENSE-2.0
+
+    Unless required by applicable law or agreed to in writing,
+    software distributed under the License is distributed on an
+    "AS IS" BASIS, WITHOUT WARRANTIES OR CONDITIONS OF ANY
+    KIND, either express or implied.  See the License for the
+    specific language governing permissions and limitations
+    under the License.
+
+-->
+<taeDescription xmlns="http://uima.apache.org/resourceSpecifier">
+  <frameworkImplementation>org.apache.uima.java</frameworkImplementation>
+  <primitive>true</primitive>
+  <annotatorImplementationName>org.apache.ctakes.smokingstatus.ae.ClassifiableEntries</annotatorImplementationName>
+  <analysisEngineMetaData>
+    <name>ClassifiableEntriesAnnotator</name>
+    <description>Converts Sentences to ClassifiableEntries (required by SmokingStatus pipeline) and ultimately to RecordSentence.
+
+Update 1/20: Removed param [String InputDirectory]</description>
+    <version>1.0</version>
+    <vendor>Mayo</vendor>
+    <configurationParameters>
+      <configurationParameter>
+        <name>TruthFile</name>
+        <description>Delimited Truth file.  Delimiter is expected to be the TAB char.  
+
+This param is optional.  If not specified, then the classification feature of the RecordSentence object will not be set.</description>
+        <type>String</type>
+        <multiValued>false</multiValued>
+        <mandatory>false</mandatory>
+      </configurationParameter>
+      <configurationParameter>
+        <name>AllowedClassifications</name>
+        <description>See org.apache.ctakes.smokingstatus.Const.java for permitted string values.</description>
+        <type>String</type>
+        <multiValued>true</multiValued>
+        <mandatory>false</mandatory>
+      </configurationParameter>
+      <configurationParameter>
+        <name>SectionsToIgnore</name>
+        <description>sections to ignore for ClassifiableEntries - Family History (20109)</description>
+        <type>String</type>
+        <multiValued>true</multiValued>
+        <mandatory>false</mandatory>
+      </configurationParameter>
+    </configurationParameters>
+    <configurationParameterSettings>
+      <nameValuePair>
+        <name>TruthFile</name>
+        <value>
+          <string/>
+        </value>
+      </nameValuePair>
+      <nameValuePair>
+        <name>AllowedClassifications</name>
+        <value>
+          <array>
+            <string>SMOKER</string>
+            <string>CURRENT_SMOKER</string>
+            <string>NON_SMOKER</string>
+            <string>PAST_SMOKER</string>
+            <string>UNKNOWN</string>
+          </array>
+        </value>
+      </nameValuePair>
+      <nameValuePair>
+        <name>SectionsToIgnore</name>
+        <value>
+          <array>
+            <string>20109</string>
+            <string>20138</string>
+          </array>
+        </value>
+      </nameValuePair>
+    </configurationParameterSettings>
+    <typeSystemDescription>
+      <imports>
+		<import name="org.apache.ctakes.smokingstatus.types.TypeSystem"/>
+      </imports>
+    </typeSystemDescription>
+    <capabilities>
+      <capability>
+        <inputs/>
+        <outputs/>
+        <languagesSupported/>
+      </capability>
+    </capabilities>
+    <operationalProperties>
+      <modifiesCas>true</modifiesCas>
+      <multipleDeploymentAllowed>true</multipleDeploymentAllowed>
+      <outputsNewCASes>false</outputsNewCASes>
+    </operationalProperties>
+  </analysisEngineMetaData>
+  <externalResourceDependencies>
+    <externalResourceDependency>
+      <key>UimaDescriptorStep1Key</key>
+      <description/>
+      <interfaceName>org.apache.ctakes.core.resource.FileResource</interfaceName>
+      <optional>false</optional>
+    </externalResourceDependency>
+    <externalResourceDependency>
+      <key>UimaDescriptorStep2Key</key>
+      <description/>
+      <interfaceName>org.apache.ctakes.core.resource.FileResource</interfaceName>
+      <optional>false</optional>
+    </externalResourceDependency>
+    <externalResourceDependency>
+      <key>negationContradictionWordsKey</key>
+      <description/>
+      <interfaceName>org.apache.ctakes.core.resource.FileResource</interfaceName>
+      <optional>false</optional>
+    </externalResourceDependency>
+  </externalResourceDependencies>
+  <resourceManagerConfiguration>
+    <externalResources>
+      <externalResource>
+        <name>UimaDescriptorStep1</name>
+        <description/>
+        <fileResourceSpecifier>
+          <fileUrl>file:/C:/Users/CH150124/workspaces/apache-ctakes/trunk/ctakes-smoking-status/desc/analysis_engine/ProductionPostSentenceAggregate_step1.xml</fileUrl>
+        </fileResourceSpecifier>
+        <implementationName>org.apache.ctakes.core.resource.FileResourceImpl</implementationName>
+      </externalResource>
+      <externalResource>
+        <name>UimaDescriptorStep2</name>
+        <description/>
+        <fileResourceSpecifier>
+          <fileUrl>file:/C:/Users/CH150124/workspaces/apache-ctakes/trunk/ctakes-smoking-status/desc/analysis_engine/ProductionPostSentenceAggregate_step2_libsvm.xml</fileUrl>
+        </fileResourceSpecifier>
+        <implementationName>org.apache.ctakes.core.resource.FileResourceImpl</implementationName>
+      </externalResource>
+      <externalResource>
+        <name>negationContradictionWords</name>
+        <description/>
+        <fileResourceSpecifier>
+          <fileUrl>file:org/apache/ctakes/smokingstatus/data/context/negationContradictionWords.txt</fileUrl>
+        </fileResourceSpecifier>
+        <implementationName>org.apache.ctakes.core.resource.FileResourceImpl</implementationName>
+      </externalResource>
+    </externalResources>
+    <externalResourceBindings>
+      <externalResourceBinding>
+        <key>UimaDescriptorStep1Key</key>
+        <resourceName>UimaDescriptorStep1</resourceName>
+      </externalResourceBinding>
+      <externalResourceBinding>
+        <key>UimaDescriptorStep2Key</key>
+        <resourceName>UimaDescriptorStep2</resourceName>
+      </externalResourceBinding>
+      <externalResourceBinding>
+        <key>negationContradictionWordsKey</key>
+        <resourceName>negationContradictionWords</resourceName>
+      </externalResourceBinding>
+    </externalResourceBindings>
+  </resourceManagerConfiguration>
+</taeDescription>