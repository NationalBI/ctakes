<?xml version="1.0" encoding="UTF-8"?>
<!--

    Licensed to the Apache Software Foundation (ASF) under one
    or more contributor license agreements.  See the NOTICE file
    distributed with this work for additional information
    regarding copyright ownership.  The ASF licenses this file
    to you under the Apache License, Version 2.0 (the
    "License"); you may not use this file except in compliance
    with the License.  You may obtain a copy of the License at

      http://www.apache.org/licenses/LICENSE-2.0

    Unless required by applicable law or agreed to in writing,
    software distributed under the License is distributed on an
    "AS IS" BASIS, WITHOUT WARRANTIES OR CONDITIONS OF ANY
    KIND, either express or implied.  See the License for the
    specific language governing permissions and limitations
    under the License.

-->
<cpeDescription xmlns="http://uima.apache.org/resourceSpecifier">
    <collectionReader>
        <collectionIterator>
            <descriptor>
<<<<<<< HEAD
                <import location="../../ctakes-core/collection_reader/FilesInDirectoryCollectionReader.xml"/>
=======
                <import location="../../../ctakes-core/desc/collection_reader/FilesInDirectoryCollectionReader.xml"/>
>>>>>>> a27da844
            </descriptor>
            <configurationParameterSettings>
                <nameValuePair>
                    <name>InputDirectory</name>
                    <value>
                        <string>testdata/cdptest/testinput/cda</string>
                    </value>
                </nameValuePair>
            </configurationParameterSettings>
        </collectionIterator>
    </collectionReader>
    <casProcessors casPoolSize="3" processingUnitThreadCount="1">
        <casProcessor deployment="integrated" name="AggregateCdaProcessor">
            <descriptor>
                <import location="../analysis_engine/AggregateCdaProcessor.xml"/>
            </descriptor>
            <deploymentParameters/>
            <errorHandling>
                <errorRateThreshold action="terminate" value="0/1000"/>
                <maxConsecutiveRestarts action="terminate" value="30"/>
                <timeout max="100000" default="-1"/>
            </errorHandling>
            <checkpoint batch="10000" time="1000ms"/>
        </casProcessor>
        <casProcessor deployment="integrated" name="Write CAS to XML file">
            <descriptor>
<<<<<<< HEAD
                <import location="../../ctakes-core/cas_consumer/FileWriterCasConsumer.xml"/>
=======
                <import location="../../../ctakes-core/desc/cas_consumer/FileWriterCasConsumer.xml"/>
>>>>>>> a27da844
            </descriptor>
            <deploymentParameters/>
            <errorHandling>
                <errorRateThreshold action="terminate" value="0/1000"/>
                <maxConsecutiveRestarts action="terminate" value="30"/>
                <timeout max="100000" default="-1"/>
            </errorHandling>
            <checkpoint batch="10000" time="1000ms"/>
            <configurationParameterSettings>
                <nameValuePair>
                    <name>outputDir</name>
                    <value>
                        <string>testdata/cdptest/testoutput/cda</string>
                    </value>
                </nameValuePair>
            </configurationParameterSettings>
        </casProcessor>
    </casProcessors>
    <cpeConfig>
        <numToProcess>-1</numToProcess>
        <deployAs>immediate</deployAs>
        <checkpoint batch="0" time="300000"/>
        <timerImpl/>
    </cpeConfig>
</cpeDescription><|MERGE_RESOLUTION|>--- conflicted
+++ resolved
@@ -23,11 +23,7 @@
     <collectionReader>
         <collectionIterator>
             <descriptor>
-<<<<<<< HEAD
-                <import location="../../ctakes-core/collection_reader/FilesInDirectoryCollectionReader.xml"/>
-=======
                 <import location="../../../ctakes-core/desc/collection_reader/FilesInDirectoryCollectionReader.xml"/>
->>>>>>> a27da844
             </descriptor>
             <configurationParameterSettings>
                 <nameValuePair>
@@ -54,11 +50,7 @@
         </casProcessor>
         <casProcessor deployment="integrated" name="Write CAS to XML file">
             <descriptor>
-<<<<<<< HEAD
-                <import location="../../ctakes-core/cas_consumer/FileWriterCasConsumer.xml"/>
-=======
                 <import location="../../../ctakes-core/desc/cas_consumer/FileWriterCasConsumer.xml"/>
->>>>>>> a27da844
             </descriptor>
             <deploymentParameters/>
             <errorHandling>
